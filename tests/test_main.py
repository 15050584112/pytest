import logging
import os
import pathlib
import sys
import typing as t
from unittest import mock

import pytest

<<<<<<< HEAD
import sys, os, pytest, logging
from pathlib import Path

from pypiserver import __main__, core
=======
from pypiserver import __main__
from pypiserver.bottle import Bottle

>>>>>>> 15d81147

THIS_DIR = pathlib.Path(__file__).parent
HTPASS_FILE = THIS_DIR / "htpasswd.a.a"
IGNORELIST_FILE = THIS_DIR / "test-ignorelist"


class main_wrapper:
    app: t.Optional[Bottle]
    run_kwargs: t.Optional[dict]
    update_args: t.Optional[tuple]
    update_kwargs: t.Optional[dict]

    def __init__(self):
        self.app = None
        self.run_kwargs = None
        self.update_args = None
        self.update_kwargs = None

    def __call__(self, argv):
        sys.stdout.write(f"Running {argv}\n")
        # always sets the package directory to this directory, regardless of
        # other passed args.
        __main__.main([str(THIS_DIR)] + argv)
        return self.run_kwargs


@pytest.fixture()
def main(monkeypatch):

    main = main_wrapper()

    def run(**kwargs):
        sys.stdout.write(f"RUN: {kwargs}\n")
        app = kwargs.pop("app")
        main.app = app
        main.run_kwargs = kwargs

    def update(*args, **kwargs):
        main.update_args = args
        main.update_kwargs = kwargs

    monkeypatch.setattr("pypiserver.bottle.run", run)
    monkeypatch.setattr("pypiserver.manage.update_all_packages", update)

    return main


def test_default_pkgdir(main):
    main([])
    assert main.app._pypiserver_config.roots == [THIS_DIR]


def test_noargs(main):
    # Assert we're calling with the default host, port, and server, and
    # assume that we've popped `app` off of the bottle args in our `main`
    # fixture.
    assert main([]) == {"host": "0.0.0.0", "port": 8080, "server": "auto"}


def test_port(main):
    expected = dict(host="0.0.0.0", port=8081, server="auto")
    assert main(["--port=8081"]) == expected
    assert main(["--port", "8081"]) == expected
    assert main(["-p", "8081"]) == expected


def test_server(main):
    assert main(["--server=paste"])["server"] == "paste"
    assert main(["--server", "cherrypy"])["server"] == "cherrypy"


<<<<<<< HEAD
def test_root(main):
    main(["--root", "."])
    assert core.backend.roots[0] == Path(".").resolve()
    assert main.pkgdir == os.path.abspath(".")


def test_root_r(main):
    main(["-r", "."])
    assert core.backend.roots[0] == Path(".").resolve()
    assert main.pkgdir == os.path.abspath(".")


# def test_root_multiple(main):
#     pytest.raises(SystemExit, main, [".", "."])
#     pytest.raises(SystemExit, main, ["-r", ".", "."])
=======
def test_root_multiple(main):
    # Remember we're already setting THIS_DIR as a root in the `main` fixture
    main([str(THIS_DIR.parent)])
    assert main.app._pypiserver_config.roots == [
        THIS_DIR,
        THIS_DIR.parent,
    ]
>>>>>>> 15d81147


def test_fallback_url(main):
    main(["--fallback-url", "https://pypi.mirror/simple"])
    assert (
        main.app._pypiserver_config.fallback_url == "https://pypi.mirror/simple"
    )


def test_fallback_url_default(main):
    main([])
    assert (
        main.app._pypiserver_config.fallback_url == "https://pypi.org/simple/"
    )


def test_hash_algo_default(main):
    main([])
    assert main.app._pypiserver_config.hash_algo == "md5"


def test_hash_algo(main):
    main(["--hash-algo=sha256"])
    assert main.app._pypiserver_config.hash_algo == "sha256"


def test_hash_algo_off(main):
    main(["--hash-algo=off"])
    assert main.app._pypiserver_config.hash_algo is None
    main(["--hash-algo=0"])
    assert main.app._pypiserver_config.hash_algo is None
    main(["--hash-algo=no"])
    assert main.app._pypiserver_config.hash_algo is None
    main(["--hash-algo=false"])
    assert main.app._pypiserver_config.hash_algo is None


def test_hash_algo_BAD(main):
    with pytest.raises(SystemExit) as excinfo:
        main(["--hash-algo BAD"])


def test_logging(main, tmpdir):
    logfile = tmpdir.mkdir("logs").join("test.log")
    main(["-v", "--log-file", logfile.strpath])
    assert logfile.check(), logfile


def test_logging_verbosity(main):
    main([])
    assert logging.getLogger().level == logging.WARN
    main(["-v"])
    assert logging.getLogger().level == logging.INFO
    main(["-v", "-v"])
    assert logging.getLogger().level == logging.DEBUG
    main(["-v", "-v", "-v"])
    assert logging.getLogger().level == logging.NOTSET


@pytest.mark.parametrize(
    "cli_arg, expected_stream",
    [
        ("stderr", sys.stderr),
        ("stdout", sys.stdout),
        ("none", None),
    ],
)
@mock.patch.object(__main__, "init_logging")
def test_log_to_stdout(init_logging, main, cli_arg, expected_stream):
    main(["--log-stream", cli_arg])
    assert init_logging.call_args[1].get("stream") is expected_stream


@pytest.fixture
def dummy_logger():
    logger = logging.getLogger("test")
    yield logger
    logger.handlers = []


def test_init_logging_with_stream(dummy_logger):
    assert not dummy_logger.handlers

    __main__.init_logging(stream=sys.stdout, logger=dummy_logger)
    assert isinstance(dummy_logger.handlers[0], logging.StreamHandler)
    assert dummy_logger.handlers[0].stream is sys.stdout


def test_init_logging_with_none_stream_doesnt_add_stream_handler(dummy_logger):
    assert not dummy_logger.handlers

    __main__.init_logging(stream=None, logger=dummy_logger)
    assert not dummy_logger.handlers


def test_welcome_file(main):
    sample_msg_file = os.path.join(os.path.dirname(__file__), "sample_msg.html")
    main(["--welcome", sample_msg_file])
    assert "Hello pypiserver tester!" in main.app._pypiserver_config.welcome_msg


def test_welcome_file_default(main):
    main([])
    assert "Welcome to pypiserver!" in main.app._pypiserver_config.welcome_msg


def test_password_without_auth_list(main, monkeypatch):
    sysexit = mock.MagicMock(side_effect=ValueError("BINGO"))
    monkeypatch.setattr("sys.exit", sysexit)
    with pytest.raises(ValueError) as ex:
        main(["-P", str(HTPASS_FILE), "-a", ""])
    assert ex.value.args[0] == "BINGO"

    with pytest.raises(ValueError) as ex:
        main(["-a", "."])
    assert ex.value.args[0] == "BINGO"
    with pytest.raises(ValueError) as ex:
        main(["-a", ""])
    assert ex.value.args[0] == "BINGO"

    with pytest.raises(ValueError) as ex:
        main(["-P", "."])
    assert ex.value.args[0] == "BINGO"


def test_password_alone(main, monkeypatch):
    monkeypatch.setitem(sys.modules, "passlib", mock.MagicMock())
    monkeypatch.setitem(sys.modules, "passlib.apache", mock.MagicMock())
    main(["-P", str(HTPASS_FILE)])
    assert main.app._pypiserver_config.authenticate == ["update"]


def test_dot_password_without_auth_list(main, monkeypatch):
    main(["-P", ".", "-a", "."])
    assert main.app._pypiserver_config.authenticate == []


def test_blacklist_file(main):
    """
    Test that calling the app with the --blacklist-file argument does not
    throw a getopt error
    """
    main(["-U", "--blacklist-file", str(IGNORELIST_FILE)])
    assert main.update_kwargs["ignorelist"] == ["mypiserver", "something"]<|MERGE_RESOLUTION|>--- conflicted
+++ resolved
@@ -1,22 +1,16 @@
 import logging
 import os
 import pathlib
+from pathlib import Path
 import sys
 import typing as t
 from unittest import mock
 
 import pytest
 
-<<<<<<< HEAD
-import sys, os, pytest, logging
-from pathlib import Path
-
-from pypiserver import __main__, core
-=======
 from pypiserver import __main__
 from pypiserver.bottle import Bottle
 
->>>>>>> 15d81147
 
 THIS_DIR = pathlib.Path(__file__).parent
 HTPASS_FILE = THIS_DIR / "htpasswd.a.a"
@@ -70,9 +64,6 @@
 
 
 def test_noargs(main):
-    # Assert we're calling with the default host, port, and server, and
-    # assume that we've popped `app` off of the bottle args in our `main`
-    # fixture.
     assert main([]) == {"host": "0.0.0.0", "port": 8080, "server": "auto"}
 
 
@@ -88,23 +79,6 @@
     assert main(["--server", "cherrypy"])["server"] == "cherrypy"
 
 
-<<<<<<< HEAD
-def test_root(main):
-    main(["--root", "."])
-    assert core.backend.roots[0] == Path(".").resolve()
-    assert main.pkgdir == os.path.abspath(".")
-
-
-def test_root_r(main):
-    main(["-r", "."])
-    assert core.backend.roots[0] == Path(".").resolve()
-    assert main.pkgdir == os.path.abspath(".")
-
-
-# def test_root_multiple(main):
-#     pytest.raises(SystemExit, main, [".", "."])
-#     pytest.raises(SystemExit, main, ["-r", ".", "."])
-=======
 def test_root_multiple(main):
     # Remember we're already setting THIS_DIR as a root in the `main` fixture
     main([str(THIS_DIR.parent)])
@@ -112,7 +86,6 @@
         THIS_DIR,
         THIS_DIR.parent,
     ]
->>>>>>> 15d81147
 
 
 def test_fallback_url(main):
